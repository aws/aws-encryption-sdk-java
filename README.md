# AWS Encryption SDK for Java

The AWS Encryption SDK is a client-side encryption library designed to make it easy for everyone to encrypt and decrypt data using industry standards and best practices. It enables you to focus on the core functionality of your application, rather than on how to best encrypt and decrypt your data.

For details about the design, architecture and usage of the SDK, see the [official documentation](https://docs.aws.amazon.com/encryption-sdk/latest/developer-guide/), [example code][examples] and the [Javadoc](https://aws.github.io/aws-encryption-sdk-java/javadoc/).

[Security issue notifications](./CONTRIBUTING.md#security-issue-notifications)

## Getting Started

### Required Prerequisites
To use this SDK you must have:

* **A Java 8 or newer development environment**

  If you do not have one, we recommend [Amazon Corretto](https://aws.amazon.com/corretto/).

  **Note:** If you use the Oracle JDK, you must also download and install the [Java Cryptography Extension (JCE) Unlimited Strength Jurisdiction Policy Files](http://www.oracle.com/technetwork/java/javase/downloads/jce8-download-2133166.html).

* **Bouncy Castle** or **Bouncy Castle FIPS**

  The AWS Encryption SDK for Java uses Bouncy Castle to serialize and deserialize cryptographic objects.
  It does not explicitly use Bouncy Castle (or any other [JCA Provider](https://docs.oracle.com/javase/8/docs/api/java/security/Provider.html)) for the underlying cryptography.
  Instead, it uses the platform default, which you can configure or override as documented in the
  [Java Cryptography Architecture (JCA) Reference Guide](https://docs.oracle.com/javase/9/security/java-cryptography-architecture-jca-reference-guide.htm#JSSEC-GUID-2BCFDD85-D533-4E6C-8CE9-29990DEB0190).

  If you do not have Bouncy Castle, go to https://bouncycastle.org/latest_releases.html, then download the provider file that corresponds to your JDK.
  Or, you can pick it up from Maven (groupId: `org.bouncycastle`, artifactId: `bcprov-ext-jdk15on`).

  Beginning in version 1.6.1,
  the AWS Encryption SDK also works with Bouncy Castle FIPS (groupId: `org.bouncycastle`, artifactId: `bc-fips`)
  as an alternative to non-FIPS Bouncy Castle.
  For help installing and configuring Bouncy Castle FIPS properly, see [BC FIPS documentation](https://www.bouncycastle.org/documentation.html),
  in particular, **User Guides** and **Security Policy**.

### Optional Prerequisites

#### AWS Integration
You don't need an Amazon Web Services (AWS) account to use this SDK, but some of the [example code][examples] requires an AWS account, a customer master key (CMK) in AWS KMS, and the AWS SDK for Java.

* **To create an AWS account**, go to [Sign In or Create an AWS Account](https://portal.aws.amazon.com/gp/aws/developer/registration/index.html) and then choose **I am a new user.** Follow the instructions to create an AWS account.

* **To create a CMK in AWS KMS**, go to [Creating Keys](https://docs.aws.amazon.com/kms/latest/developerguide/create-keys.html) in the KMS documentation and then follow the instructions on that page.

* **To download and install the AWS SDK for Java**, go to [Installing the AWS SDK for Java](https://docs.aws.amazon.com/AWSSdkDocsJava/latest/DeveloperGuide/java-dg-install-sdk.html) in the AWS SDK for Java documentation and then follow the instructions on that page.

#### Amazon Corretto Crypto Provider
Many users find that the Amazon Corretto Crypto Provider (ACCP) significantly improves the performance of the AWS Encryption SDK.
For help installing and using ACCP, see the [ACCP GitHub Respository](https://github.com/corretto/amazon-corretto-crypto-provider) .

### Download

You can get the latest release from Maven:

```xml
<dependency>
  <groupId>com.amazonaws</groupId>
  <artifactId>aws-encryption-sdk-java</artifactId>
  <version>1.7.0</version>
</dependency>
```

<<<<<<< HEAD
### Sample Code
=======
### Get Started

The following code sample demonstrates how to get started:

1. Instantiate the SDK.
2. Define the master key provider.
3. Encrypt and decrypt data.

```java
// This sample code encrypts and then decrypts a string using a KMS CMK.
// You provide the KMS key ARN and plaintext string as arguments.
package com.amazonaws.crypto.examples;

import java.util.Collections;
import java.util.Map;

import com.amazonaws.encryptionsdk.AwsCrypto;
import com.amazonaws.encryptionsdk.CommitmentPolicy;
import com.amazonaws.encryptionsdk.CryptoResult;
import com.amazonaws.encryptionsdk.kms.KmsMasterKey;
import com.amazonaws.encryptionsdk.kms.KmsMasterKeyProvider;

public class StringExample {
    private static String keyArn;
    private static String data;

    public static void main(final String[] args) {
        keyArn = args[0];
        data = args[1];

        // Instantiate the SDK
        final AwsCrypto crypto = AwsCrypto.standard();

        // Set up the master key provider
        final KmsMasterKeyProvider prov = KmsMasterKeyProvider.builder().buildStrict(keyArn);

        // Encrypt the data
        //
        // NOTE: Encrypted data should have associated encryption context
        // to protect integrity. For this example, just use a placeholder
        // value. For more information about encryption context, see
        // https://amzn.to/1nSbe9X (blogs.aws.amazon.com)
        final Map<String, String> context = Collections.singletonMap("Example", "String");

        final String ciphertext = crypto.encryptString(prov, data, context).getResult();
        System.out.println("Ciphertext: " + ciphertext);

        // Decrypt the data
        final CryptoResult<String, KmsMasterKey> decryptResult = crypto.decryptString(prov, ciphertext);
        // Check the encryption context (and ideally the master key) to
        // ensure this is the expected ciphertext
        if (!decryptResult.getMasterKeyIds().get(0).equals(keyArn)) {
            throw new IllegalStateException("Wrong key id!");
        }

        // The SDK may add information to the encryption context, so check to
        // ensure all of the values are present
        for (final Map.Entry<String, String> e : context.entrySet()) {
            if (!e.getValue().equals(decryptResult.getEncryptionContext().get(e.getKey()))) {
                throw new IllegalStateException("Wrong Encryption Context!");
            }
        }

        // The data is correct, so output it.
        System.out.println("Decrypted: " + decryptResult.getResult());
    }
}
```
>>>>>>> b54780f0

You can find sample code in the [examples directory][examples].

## Public API

Our [versioning policy](./VERSIONING.rst) applies to all public and protected classes/methods/fields
in the  `com.amazonaws.encryptionsdk` package unless otherwise documented.

The `com.amazonaws.encryptionsdk.internal` package is not included in this public API.

## FAQ

See the [Frequently Asked Questions](https://docs.aws.amazon.com/encryption-sdk/latest/developer-guide/faq.html) page in the official documentation.

[examples]: https://github.com/aws/aws-encryption-sdk-java/tree/master/src/examples/java/com/amazonaws/crypto/examples<|MERGE_RESOLUTION|>--- conflicted
+++ resolved
@@ -60,78 +60,7 @@
 </dependency>
 ```
 
-<<<<<<< HEAD
 ### Sample Code
-=======
-### Get Started
-
-The following code sample demonstrates how to get started:
-
-1. Instantiate the SDK.
-2. Define the master key provider.
-3. Encrypt and decrypt data.
-
-```java
-// This sample code encrypts and then decrypts a string using a KMS CMK.
-// You provide the KMS key ARN and plaintext string as arguments.
-package com.amazonaws.crypto.examples;
-
-import java.util.Collections;
-import java.util.Map;
-
-import com.amazonaws.encryptionsdk.AwsCrypto;
-import com.amazonaws.encryptionsdk.CommitmentPolicy;
-import com.amazonaws.encryptionsdk.CryptoResult;
-import com.amazonaws.encryptionsdk.kms.KmsMasterKey;
-import com.amazonaws.encryptionsdk.kms.KmsMasterKeyProvider;
-
-public class StringExample {
-    private static String keyArn;
-    private static String data;
-
-    public static void main(final String[] args) {
-        keyArn = args[0];
-        data = args[1];
-
-        // Instantiate the SDK
-        final AwsCrypto crypto = AwsCrypto.standard();
-
-        // Set up the master key provider
-        final KmsMasterKeyProvider prov = KmsMasterKeyProvider.builder().buildStrict(keyArn);
-
-        // Encrypt the data
-        //
-        // NOTE: Encrypted data should have associated encryption context
-        // to protect integrity. For this example, just use a placeholder
-        // value. For more information about encryption context, see
-        // https://amzn.to/1nSbe9X (blogs.aws.amazon.com)
-        final Map<String, String> context = Collections.singletonMap("Example", "String");
-
-        final String ciphertext = crypto.encryptString(prov, data, context).getResult();
-        System.out.println("Ciphertext: " + ciphertext);
-
-        // Decrypt the data
-        final CryptoResult<String, KmsMasterKey> decryptResult = crypto.decryptString(prov, ciphertext);
-        // Check the encryption context (and ideally the master key) to
-        // ensure this is the expected ciphertext
-        if (!decryptResult.getMasterKeyIds().get(0).equals(keyArn)) {
-            throw new IllegalStateException("Wrong key id!");
-        }
-
-        // The SDK may add information to the encryption context, so check to
-        // ensure all of the values are present
-        for (final Map.Entry<String, String> e : context.entrySet()) {
-            if (!e.getValue().equals(decryptResult.getEncryptionContext().get(e.getKey()))) {
-                throw new IllegalStateException("Wrong Encryption Context!");
-            }
-        }
-
-        // The data is correct, so output it.
-        System.out.println("Decrypted: " + decryptResult.getResult());
-    }
-}
-```
->>>>>>> b54780f0
 
 You can find sample code in the [examples directory][examples].
 
