// Copyright Amazon.com Inc. or its affiliates. All Rights Reserved.
// SPDX-License-Identifier: Apache-2.0

package com.amazonaws.encryptionsdk;

import static com.amazonaws.encryptionsdk.TestUtils.assertNullChecks;
import static com.amazonaws.encryptionsdk.TestUtils.assertThrows;
import static com.amazonaws.encryptionsdk.TestUtils.isFastTestsOnly;
import static java.util.Collections.singletonMap;
import static org.junit.Assert.assertArrayEquals;
import static org.junit.Assert.assertEquals;
import static org.junit.Assert.assertFalse;
import static org.junit.Assert.assertTrue;
import static org.junit.Assert.fail;
import static org.mockito.ArgumentMatchers.any;
import static org.mockito.Mockito.reset;
import static org.mockito.Mockito.spy;
import static org.mockito.Mockito.times;
import static org.mockito.Mockito.verify;

import java.io.ByteArrayInputStream;
import java.io.ByteArrayOutputStream;
import java.io.IOException;
import java.io.InputStream;
import java.io.OutputStream;
import java.nio.charset.StandardCharsets;
import java.util.Arrays;
import java.util.EnumSet;
import java.util.HashMap;
import java.util.List;
import java.util.Map;
import java.util.concurrent.TimeUnit;

<<<<<<< HEAD
import com.amazonaws.encryptionsdk.internal.TestKeyring;
import com.amazonaws.encryptionsdk.keyrings.Keyring;
=======
import com.amazonaws.encryptionsdk.jce.JceMasterKey;
>>>>>>> b54780f0
import org.junit.Before;
import org.junit.Test;

import com.amazonaws.encryptionsdk.caching.CachingCryptoMaterialsManager;
import com.amazonaws.encryptionsdk.caching.LocalCryptoMaterialsCache;
import com.amazonaws.encryptionsdk.exception.AwsCryptoException;
import com.amazonaws.encryptionsdk.exception.BadCiphertextException;
import com.amazonaws.encryptionsdk.internal.StaticMasterKey;
import com.amazonaws.encryptionsdk.internal.TestIOUtils;
import com.amazonaws.encryptionsdk.internal.Utils;
import com.amazonaws.encryptionsdk.model.CiphertextType;
import com.amazonaws.encryptionsdk.model.DecryptionMaterials;
import com.amazonaws.encryptionsdk.model.DecryptionMaterialsRequest;
import com.amazonaws.encryptionsdk.model.EncryptionMaterials;
import com.amazonaws.encryptionsdk.model.EncryptionMaterialsRequest;

public class AwsCryptoTest {
    private StaticMasterKey masterKeyProvider;
<<<<<<< HEAD
    private Keyring keyring;
=======
    private AwsCrypto forbidCommitmentClient_;
>>>>>>> b54780f0
    private AwsCrypto encryptionClient_;
    private static final CommitmentPolicy commitmentPolicy = TestUtils.DEFAULT_TEST_COMMITMENT_POLICY;

    List<CommitmentPolicy> requireWriteCommitmentPolicies = Arrays.asList(
            CommitmentPolicy.RequireEncryptAllowDecrypt, CommitmentPolicy.RequireEncryptRequireDecrypt);

    @Before
    public void init() {
        masterKeyProvider = spy(new StaticMasterKey("testmaterial"));
        keyring = spy(new TestKeyring("testmaterial"));

        forbidCommitmentClient_ = AwsCrypto.builder().withCommitmentPolicy(CommitmentPolicy.ForbidEncryptAllowDecrypt).build();
        forbidCommitmentClient_.setEncryptionAlgorithm(CryptoAlgorithm.ALG_AES_128_GCM_IV12_TAG16_HKDF_SHA256);
        encryptionClient_ = AwsCrypto.standard();
        encryptionClient_.setEncryptionAlgorithm(CryptoAlgorithm.ALG_AES_256_GCM_HKDF_SHA512_COMMIT_KEY);
    }

    private void doEncryptDecrypt(final CryptoAlgorithm cryptoAlg, final int byteSize, final int frameSize) {
        final byte[] plaintextBytes = new byte[byteSize];

        final Map<String, String> encryptionContext = new HashMap<String, String>(1);
        encryptionContext.put("ENC1", "Encrypt-decrypt test with %d" + byteSize);

        AwsCrypto client = cryptoAlg.isCommitting() ? encryptionClient_ : forbidCommitmentClient_;
        client.setEncryptionAlgorithm(cryptoAlg);
        client.setEncryptionFrameSize(frameSize);

        final byte[] cipherText = client.encryptData(
                masterKeyProvider,
                plaintextBytes,
                encryptionContext).getResult();
        final byte[] decryptedText = client.decryptData(
                masterKeyProvider,
                cipherText
                ).getResult();

        assertArrayEquals("Bad encrypt/decrypt for " + cryptoAlg, plaintextBytes, decryptedText);
    }

    private void doEncryptDecryptWithKeyring(final CryptoAlgorithm cryptoAlg, final int byteSize, final int frameSize) {
        final byte[] plaintextBytes = new byte[byteSize];

        final Map<String, String> encryptionContext = new HashMap<>(1);
        encryptionContext.put("ENC1", "Encrypt-decrypt-keyring test with %d" + byteSize);

        encryptionClient_.setEncryptionAlgorithm(cryptoAlg);
        encryptionClient_.setEncryptionFrameSize(frameSize);

        final byte[] cipherText = encryptionClient_.encrypt(request -> request
                .keyring(keyring)
                .encryptionContext(encryptionContext)
                .plaintext(plaintextBytes)).getResult();
        final byte[] decryptedText = encryptionClient_.decrypt(request -> request
                .keyring(keyring)
                .ciphertext(cipherText)).getResult();

        assertArrayEquals("Bad encrypt/decrypt for " + cryptoAlg, plaintextBytes, decryptedText);
    }

    private void doTamperedEncryptDecrypt(final CryptoAlgorithm cryptoAlg, final int byteSize, final int frameSize) {
        final byte[] plaintextBytes = new byte[byteSize];

        final Map<String, String> encryptionContext = new HashMap<String, String>(1);
        encryptionContext.put("ENC1", "Encrypt-decrypt test with %d" + byteSize);

        AwsCrypto client = cryptoAlg.isCommitting() ? encryptionClient_ : forbidCommitmentClient_;
        client.setEncryptionAlgorithm(cryptoAlg);
        client.setEncryptionFrameSize(frameSize);

        final byte[] cipherText = client.encryptData(
                masterKeyProvider,
                plaintextBytes,
                encryptionContext).getResult();
        cipherText[cipherText.length - 2] ^= (byte) 0xff;
<<<<<<< HEAD

        assertThrows(BadCiphertextException.class, () -> encryptionClient_.decryptData(
                masterKeyProvider,
                cipherText));
    }

    private void doTamperedEncryptDecryptWithKeyring(final CryptoAlgorithm cryptoAlg, final int byteSize, final int frameSize) {
        final byte[] plaintextBytes = new byte[byteSize];

        final Map<String, String> encryptionContext = new HashMap<>(1);
        encryptionContext.put("ENC1", "Encrypt-decrypt-keyring test with %d" + byteSize);

        encryptionClient_.setEncryptionAlgorithm(cryptoAlg);
        encryptionClient_.setEncryptionFrameSize(frameSize);

        final byte[] cipherText = encryptionClient_.encrypt(EncryptRequest.builder()
                .keyring(keyring)
                .plaintext(plaintextBytes).build()).getResult();
        cipherText[cipherText.length - 2] ^= (byte) 0xff;

        assertThrows(BadCiphertextException.class, () -> encryptionClient_.decrypt(DecryptRequest.builder()
                .keyring(keyring)
                .ciphertext(cipherText).build()));
=======
        try {
            client.decryptData(
                    masterKeyProvider,
                    cipherText
                    ).getResult();
            fail("Expected BadCiphertextException");
        } catch (final BadCiphertextException ex) {
            // Expected exception
        }
>>>>>>> b54780f0
    }

    private void doTruncatedEncryptDecrypt(final CryptoAlgorithm cryptoAlg, final int byteSize, final int frameSize) {
        final byte[] plaintextBytes = new byte[byteSize];

        final Map<String, String> encryptionContext = new HashMap<>(1);
        encryptionContext.put("ENC1", "Encrypt-decrypt test with %d" + byteSize);

        AwsCrypto client = cryptoAlg.isCommitting() ? encryptionClient_ : forbidCommitmentClient_;
        client.setEncryptionAlgorithm(cryptoAlg);
        client.setEncryptionFrameSize(frameSize);

        final byte[] cipherText = client.encryptData(
                masterKeyProvider,
                plaintextBytes,
                encryptionContext).getResult();
        final byte[] truncatedCipherText = Arrays.copyOf(cipherText, cipherText.length - 1);
<<<<<<< HEAD

        assertThrows(BadCiphertextException.class, () -> encryptionClient_.decryptData(
                masterKeyProvider,
                truncatedCipherText));
=======
        try {
            client.decryptData(
                    masterKeyProvider,
                    truncatedCipherText
            ).getResult();
            fail("Expected BadCiphertextException");
        } catch (final BadCiphertextException ex) {
            // Expected exception
        }
>>>>>>> b54780f0
    }

    private void doEncryptDecryptWithParsedCiphertext(final CryptoAlgorithm cryptoAlg, final int byteSize, final int frameSize) {
        final byte[] plaintextBytes = new byte[byteSize];

        final Map<String, String> encryptionContext = new HashMap<String, String>(1);
        encryptionContext.put("ENC1", "Encrypt-decrypt test with %d" + byteSize);

        AwsCrypto client = cryptoAlg.isCommitting() ? encryptionClient_ : forbidCommitmentClient_;
        client.setEncryptionAlgorithm(cryptoAlg);
        client.setEncryptionFrameSize(frameSize);

        final byte[] cipherText = client.encryptData(
                masterKeyProvider,
                plaintextBytes,
                encryptionContext).getResult();
        ParsedCiphertext pCt = new ParsedCiphertext(cipherText);
        assertEquals(client.getEncryptionAlgorithm(), pCt.getCryptoAlgoId());
        assertEquals(CiphertextType.CUSTOMER_AUTHENTICATED_ENCRYPTED_DATA, pCt.getType());
        assertEquals(1, pCt.getEncryptedKeyBlobCount());
        assertEquals(pCt.getEncryptedKeyBlobCount(), pCt.getEncryptedKeyBlobs().size());
        assertEquals(masterKeyProvider.getProviderId(), pCt.getEncryptedKeyBlobs().get(0).getProviderId());
        for (Map.Entry<String, String> e : encryptionContext.entrySet()) {
            assertEquals(e.getValue(), pCt.getEncryptionContextMap().get(e.getKey()));
        }

        final byte[] decryptedText = client.decryptData(
                masterKeyProvider,
                pCt
                ).getResult();

        assertArrayEquals(plaintextBytes, decryptedText);
    }

    @Test
    public void encryptDecrypt() {
        for (final CryptoAlgorithm cryptoAlg : EnumSet.allOf(CryptoAlgorithm.class)) {
            // Only test with crypto algs without commitment, since those
            // are the only ones we can encrypt with
            if (cryptoAlg.getMessageFormatVersion() != 1) {
                continue;
            }

            final int[] frameSizeToTest = TestUtils.getFrameSizesToTest(cryptoAlg);

            for (int i = 0; i < frameSizeToTest.length; i++) {
                final int frameSize = frameSizeToTest[i];
                int[] bytesToTest = { 0, 1, frameSize - 1, frameSize, frameSize + 1, (int) (frameSize * 1.5),
                        frameSize * 2, 1000000 };

                for (int j = 0; j < bytesToTest.length; j++) {
                    final int byteSize = bytesToTest[j];

                    if (byteSize > 500_000 && isFastTestsOnly()) {
                        continue;
                    }

                    if (byteSize >= 0) {
                        doEncryptDecrypt(cryptoAlg, byteSize, frameSize);
                        doEncryptDecryptWithKeyring(cryptoAlg, byteSize, frameSize);
                    }
                }
            }
        }
    }

    @Test
    public void encryptDecryptWithBadSignature() {
        for (final CryptoAlgorithm cryptoAlg : EnumSet.allOf(CryptoAlgorithm.class)) {
            // Only test with crypto algs without commitment, since those
            // are the only ones we can encrypt with
            if (cryptoAlg.getMessageFormatVersion() != 1) {
                continue;
            }

            if (cryptoAlg.getTrailingSignatureAlgo() == null) {
                continue;
            }
            final int[] frameSizeToTest = TestUtils.getFrameSizesToTest(cryptoAlg);

            for (int i = 0; i < frameSizeToTest.length; i++) {
                final int frameSize = frameSizeToTest[i];
                int[] bytesToTest = { 0, 1, frameSize - 1, frameSize, frameSize + 1, (int) (frameSize * 1.5),
                        frameSize * 2, 1000000 };

                for (int j = 0; j < bytesToTest.length; j++) {
                    final int byteSize = bytesToTest[j];

                    if (byteSize > 500_000 && isFastTestsOnly()) {
                        continue;
                    }

                    if (byteSize >= 0) {
                        doTamperedEncryptDecrypt(cryptoAlg, byteSize, frameSize);
                        doTamperedEncryptDecryptWithKeyring(cryptoAlg, byteSize, frameSize);
                    }
                }
            }
        }
    }

    @Test
    public void encryptDecryptWithTruncatedCiphertext() {
        for (final CryptoAlgorithm cryptoAlg : EnumSet.allOf(CryptoAlgorithm.class)) {
            // Only test with crypto algs without commitment, since those
            // are the only ones we can encrypt with
            if (cryptoAlg.getMessageFormatVersion() != 1) {
                continue;
            }

            final int[] frameSizeToTest = TestUtils.getFrameSizesToTest(cryptoAlg);

            for (int i = 0; i < frameSizeToTest.length; i++) {
                final int frameSize = frameSizeToTest[i];
                int[] bytesToTest = { 0, 1, frameSize - 1, frameSize, frameSize + 1, (int) (frameSize * 1.5),
                        frameSize * 2, 1000000 };

                for (int j = 0; j < bytesToTest.length; j++) {
                    final int byteSize = bytesToTest[j];

                    if (byteSize > 500_000) {
                        continue;
                    }

                    if (byteSize >= 0) {
                        doTruncatedEncryptDecrypt(cryptoAlg, byteSize, frameSize);
                    }
                }
            }
        }
    }

    @Test
    public void encryptDecryptWithParsedCiphertext() {
        for (final CryptoAlgorithm cryptoAlg : EnumSet.allOf(CryptoAlgorithm.class)) {
            final int[] frameSizeToTest = TestUtils.getFrameSizesToTest(cryptoAlg);

            for (int i = 0; i < frameSizeToTest.length; i++) {
                final int frameSize = frameSizeToTest[i];
                int[] bytesToTest = { 0, 1, frameSize - 1, frameSize, frameSize + 1, (int) (frameSize * 1.5),
                        frameSize * 2, 1000000 };

                for (int j = 0; j < bytesToTest.length; j++) {
                    final int byteSize = bytesToTest[j];

                    if (byteSize > 500_000 && isFastTestsOnly()) {
                        continue;
                    }

                    if (byteSize >= 0) {
                        doEncryptDecryptWithParsedCiphertext(cryptoAlg, byteSize, frameSize);
                    }
                }
            }
        }
    }

    @Test
    public void encryptDecryptWithCustomManager() throws Exception {
        boolean[] didDecrypt = new boolean[] { false };

        CryptoMaterialsManager manager = new CryptoMaterialsManager() {
            @Override public EncryptionMaterials getMaterialsForEncrypt(
                    EncryptionMaterialsRequest request
            ) {
                request = request.toBuilder().setContext(singletonMap("foo", "bar")).build();

                EncryptionMaterials encryptionMaterials = new DefaultCryptoMaterialsManager(masterKeyProvider)
                        .getMaterialsForEncrypt(request);

                return encryptionMaterials;
            }

            @Override public DecryptionMaterials decryptMaterials(
                    DecryptionMaterialsRequest request
            ) {
                didDecrypt[0] = true;
                return new DefaultCryptoMaterialsManager(masterKeyProvider).decryptMaterials(request);
            }
        };

        byte[] plaintext = new byte[100];
        CryptoResult<byte[], ?> ciphertext = encryptionClient_.encryptData(manager, plaintext);
        assertEquals("bar", ciphertext.getEncryptionContext().get("foo"));

        // TODO decrypt
        assertFalse(didDecrypt[0]);
        CryptoResult<byte[], ?> plaintextResult = encryptionClient_.decryptData(manager, ciphertext.getResult());
        assertArrayEquals(plaintext, plaintextResult.getResult());
        assertTrue(didDecrypt[0]);
    }

    @Test
    public void encryptDecryptWithCustomManagerWithKeyring() {
        boolean[] didDecrypt = new boolean[] { false };

        CryptoMaterialsManager manager = new CryptoMaterialsManager() {
            @Override public EncryptionMaterials getMaterialsForEncrypt(
                    EncryptionMaterialsRequest request
            ) {
                request = request.toBuilder().setContext(singletonMap("foo", "bar")).build();

                return new DefaultCryptoMaterialsManager(keyring).getMaterialsForEncrypt(request);
            }

            @Override public DecryptionMaterials decryptMaterials(
                    DecryptionMaterialsRequest request
            ) {
                didDecrypt[0] = true;
                return new DefaultCryptoMaterialsManager(keyring).decryptMaterials(request);
            }
        };

        byte[] plaintext = new byte[100];

        AwsCryptoResult<byte[]> ciphertext = encryptionClient_.encrypt(EncryptRequest.builder()
                .cryptoMaterialsManager(manager)
                .plaintext(plaintext).build());
        assertEquals("bar", ciphertext.getEncryptionContext().get("foo"));

        assertFalse(didDecrypt[0]);
        AwsCryptoResult<byte[]>  plaintextResult = encryptionClient_.decrypt(DecryptRequest.builder()
                .cryptoMaterialsManager(manager)
                .ciphertext(ciphertext.getResult()).build());
        assertArrayEquals(plaintext, plaintextResult.getResult());
        assertTrue(didDecrypt[0]);
    }

    @Test
    public void whenCustomCMMIgnoresAlgorithm_throws() throws Exception {
        boolean[] didDecrypt = new boolean[] { false };

        CryptoMaterialsManager manager = new CryptoMaterialsManager() {
            @Override public EncryptionMaterials getMaterialsForEncrypt(
                    EncryptionMaterialsRequest request
            ) {
                request = request.toBuilder().setRequestedAlgorithm(null).build();

                EncryptionMaterials encryptionMaterials = new DefaultCryptoMaterialsManager(masterKeyProvider)
                        .getMaterialsForEncrypt(request);

                return encryptionMaterials;
            }

            @Override public DecryptionMaterials decryptMaterials(
                    DecryptionMaterialsRequest request
            ) {
                didDecrypt[0] = true;
                return new DefaultCryptoMaterialsManager(masterKeyProvider).decryptMaterials(request);
            }
        };

        encryptionClient_.setEncryptionAlgorithm(CryptoAlgorithm.ALG_AES_256_GCM_HKDF_SHA512_COMMIT_KEY);

        byte[] plaintext = new byte[100];
        assertThrows(AwsCryptoException.class,
                     () -> encryptionClient_.encryptData(manager, plaintext));
        assertThrows(AwsCryptoException.class,
                     () -> encryptionClient_.estimateCiphertextSize(manager, 12345));
        assertThrows(AwsCryptoException.class,
                     () -> encryptionClient_.createEncryptingStream(manager, new ByteArrayOutputStream()).write(0));
        assertThrows(AwsCryptoException.class,
                     () -> encryptionClient_.createEncryptingStream(manager, new ByteArrayInputStream(new byte[1024*1024])).read());
    }

    @Test
    public void whenCustomCMMUsesCommittingAlgorithmWithForbidPolicy_throws() throws Exception {
        CryptoMaterialsManager manager = new CryptoMaterialsManager() {
            @Override public EncryptionMaterials getMaterialsForEncrypt(
                    EncryptionMaterialsRequest request
            ) {
                EncryptionMaterials encryptionMaterials = new DefaultCryptoMaterialsManager(masterKeyProvider)
                        .getMaterialsForEncrypt(request);

                return encryptionMaterials.toBuilder()
                        .setAlgorithm(CryptoAlgorithm.ALG_AES_256_GCM_HKDF_SHA512_COMMIT_KEY_ECDSA_P384)
                        .build();
            }

            @Override public DecryptionMaterials decryptMaterials(
                    DecryptionMaterialsRequest request
            ) {
                return new DefaultCryptoMaterialsManager(masterKeyProvider).decryptMaterials(request);
            }
        };

        // create client with null encryption algorithm and ForbidEncrypt policy
        final AwsCrypto client = AwsCrypto.builder().withCommitmentPolicy(CommitmentPolicy.ForbidEncryptAllowDecrypt).build();

        byte[] plaintext = new byte[100];
        assertThrows(AwsCryptoException.class,
                () -> client.encryptData(manager, plaintext));
        assertThrows(AwsCryptoException.class,
                () -> client.estimateCiphertextSize(manager, 12345));
        assertThrows(AwsCryptoException.class,
                () -> client.createEncryptingStream(manager, new ByteArrayOutputStream()).write(0));
        assertThrows(AwsCryptoException.class,
                () -> client.createEncryptingStream(manager, new ByteArrayInputStream(new byte[1024*1024])).read());
    }

    @Test
    public void whenDecrypting_invokesMKPOnce() throws Exception {
        byte[] data = encryptionClient_.encryptData(masterKeyProvider, new byte[1]).getResult();

        reset(masterKeyProvider);

        encryptionClient_.decryptData(masterKeyProvider, data);

        verify(masterKeyProvider, times(1)).decryptDataKey(any(), any(), any());
    }

    @Test
    public void whenDecrypting_invokesOnDecryptOnce() throws Exception {
        byte[] data = encryptionClient_.encrypt(EncryptRequest.builder()
                .keyring(keyring)
                .plaintext(new byte[1]).build()).getResult();

        reset(keyring);

        encryptionClient_.decrypt(DecryptRequest.builder()
                .keyring(keyring)
                .ciphertext(data).build());

        verify(keyring, times(1)).onDecrypt(any(), any());
    }

    private void doEstimateCiphertextSize(final CryptoAlgorithm cryptoAlg, final int inLen, final int frameSize) {
        final byte[] plaintext = TestIOUtils.generateRandomPlaintext(inLen);

        final Map<String, String> encryptionContext = new HashMap<String, String>(1);
        encryptionContext.put("ENC1", "Ciphertext size estimation test with " + inLen);

        AwsCrypto client = cryptoAlg.isCommitting() ? encryptionClient_ : forbidCommitmentClient_;
        client.setEncryptionAlgorithm(cryptoAlg);
        client.setEncryptionFrameSize(frameSize);

        final long estimatedCiphertextSize = client.estimateCiphertextSize(
                masterKeyProvider,
                inLen,
                encryptionContext);
        final byte[] cipherText = client.encryptData(masterKeyProvider, plaintext,
                encryptionContext).getResult();

        // The estimate should be close (within 16 bytes) and never less than reality
        final String errMsg = "Bad estimation for " + cryptoAlg + " expected: <" + estimatedCiphertextSize
                + "> but was: <" + cipherText.length + ">";
        assertTrue(errMsg, estimatedCiphertextSize - cipherText.length >= 0);
        assertTrue(errMsg, estimatedCiphertextSize - cipherText.length <= 16);
    }

    private void doEstimateCiphertextSizeWithKeyring(final CryptoAlgorithm cryptoAlg, final int inLen, final int frameSize) {
        final byte[] plaintext = TestIOUtils.generateRandomPlaintext(inLen);

        final Map<String, String> encryptionContext = new HashMap<>(1);
        encryptionContext.put("ENC1", "Ciphertext size estimation test with " + inLen);

        encryptionClient_.setEncryptionAlgorithm(cryptoAlg);
        encryptionClient_.setEncryptionFrameSize(frameSize);

        final long estimatedCiphertextSize = encryptionClient_.estimateCiphertextSize(EstimateCiphertextSizeRequest.builder()
                        .keyring(keyring)
                        .encryptionContext(encryptionContext)
                        .plaintextSize(inLen)
                        .build());
        final byte[] cipherText = encryptionClient_.encrypt(EncryptRequest.builder()
                .keyring(keyring)
                .encryptionContext(encryptionContext)
                .plaintext(plaintext).build()).getResult();

        // The estimate should be close (within 16 bytes) and never less than reality
        final String errMsg = "Bad estimation for " + cryptoAlg + " expected: <" + estimatedCiphertextSize
                + "> but was: <" + cipherText.length + ">";
        assertTrue(errMsg, estimatedCiphertextSize - cipherText.length >= 0);
        assertTrue(errMsg, estimatedCiphertextSize - cipherText.length <= 16);
    }

    @Test
    public void estimateCiphertextSize() {
        for (final CryptoAlgorithm cryptoAlg : EnumSet.allOf(CryptoAlgorithm.class)) {
            // Only test with crypto algs without commitment, since those
            // are the only ones we can encrypt with
            if (cryptoAlg.getMessageFormatVersion() != 1) {
                continue;
            }

            final int[] frameSizeToTest = TestUtils.getFrameSizesToTest(cryptoAlg);

            for (int i = 0; i < frameSizeToTest.length; i++) {
                final int frameSize = frameSizeToTest[i];
                int[] bytesToTest = { 0, 1, frameSize - 1, frameSize, frameSize + 1, (int) (frameSize * 1.5),
                        frameSize * 2, 1000000 };

                for (int j = 0; j < bytesToTest.length; j++) {
                    final int byteSize = bytesToTest[j];

                    if (byteSize > 500_000 && isFastTestsOnly()) {
                        continue;
                    }

                    if (byteSize >= 0) {
                        doEstimateCiphertextSize(cryptoAlg, byteSize, frameSize);
                        doEstimateCiphertextSizeWithKeyring(cryptoAlg, byteSize, frameSize);
                    }
                }
            }
        }
    }

    @Test
    public void estimateCiphertextSizeWithoutEncContext() {
        final int inLen = 1000000;
        final byte[] plaintext = TestIOUtils.generateRandomPlaintext(inLen);

        encryptionClient_.setEncryptionFrameSize(AwsCrypto.getDefaultFrameSize());

        final long estimatedCiphertextSize = encryptionClient_.estimateCiphertextSize(masterKeyProvider, inLen);
        final byte[] cipherText = encryptionClient_.encryptData(masterKeyProvider, plaintext).getResult();

        final String errMsg = "Bad estimation expected: <" + estimatedCiphertextSize
                + "> but was: <" + cipherText.length + ">";
        assertTrue(errMsg, estimatedCiphertextSize - cipherText.length >= 0);
        assertTrue(errMsg, estimatedCiphertextSize - cipherText.length <= 16);
    }

    @Test
    public void estimateCiphertextSize_usesCachedKeys() throws Exception {
        // Make sure estimateCiphertextSize works with cached CMMs
        CryptoMaterialsManager cmm = spy(new DefaultCryptoMaterialsManager(masterKeyProvider));

        CachingCryptoMaterialsManager cache = CachingCryptoMaterialsManager.newBuilder()
                .withBackingMaterialsManager(cmm)
                .withMaxAge(Long.MAX_VALUE, TimeUnit.SECONDS)
                .withCache(new LocalCryptoMaterialsCache(1))
                .withMessageUseLimit(9999)
                .withByteUseLimit(501)
                .build();

        // These estimates should be cached, and should not consume any bytes from the byte use limit.
        encryptionClient_.estimateCiphertextSize(cache, 500, new HashMap<>());
        encryptionClient_.estimateCiphertextSize(cache, 500, new HashMap<>());

        encryptionClient_.encryptData(cache, new byte[500]);

        verify(cmm, times(1)).getMaterialsForEncrypt(any());
    }

    @Test
    public void encryptDecryptWithoutEncContext() {
        final int ptSize = 1000000; // 1MB
        final byte[] plaintextBytes = TestIOUtils.generateRandomPlaintext(ptSize);

        final byte[] cipherText = encryptionClient_.encryptData(masterKeyProvider, plaintextBytes).getResult();
        final byte[] decryptedText = encryptionClient_.decryptData(
                masterKeyProvider,
                cipherText).getResult();

        assertArrayEquals(plaintextBytes, decryptedText);
    }

    @Test
    public void encryptDecryptString() {
        final int ptSize = 1000000; // 1MB
        final String plaintextString = TestIOUtils.generateRandomString(ptSize);

        final Map<String, String> encryptionContext = new HashMap<String, String>(1);
        encryptionContext.put("ENC1", "Test Encryption Context");

        final String ciphertext = encryptionClient_.encryptString(
                masterKeyProvider,
                plaintextString,
                encryptionContext).getResult();
        final String decryptedText = encryptionClient_.decryptString(
                masterKeyProvider,
                ciphertext).getResult();

        assertEquals(plaintextString, decryptedText);
    }

    @Test
    public void encryptDecryptStringWithoutEncContext() {
        final int ptSize = 1000000; // 1MB
        final String plaintextString = TestIOUtils.generateRandomString(ptSize);

        final String cipherText = encryptionClient_.encryptString(masterKeyProvider, plaintextString).getResult();
        final String decryptedText = encryptionClient_.decryptString(
                masterKeyProvider,
                cipherText).getResult();

        assertEquals(plaintextString, decryptedText);
    }

    @Test
    public void encryptBytesDecryptString() {
        final int ptSize = 1000000; // 1MB
        final String plaintext = TestIOUtils.generateRandomString(ptSize);

        final Map<String, String> encryptionContext = new HashMap<String, String>(1);
        encryptionContext.put("ENC1", "Test Encryption Context");

        final byte[] cipherText = encryptionClient_.encryptData(
                masterKeyProvider,
                plaintext.getBytes(StandardCharsets.UTF_8),
                encryptionContext).getResult();
        final String decryptedText = encryptionClient_.decryptString(
                masterKeyProvider,
                Utils.encodeBase64String(cipherText)).getResult();

        assertEquals(plaintext, decryptedText);
    }

    @Test
    public void encryptStringDecryptBytes() {
        final int ptSize = 1000000; // 1MB
        final byte[] plaintextBytes = TestIOUtils.generateRandomPlaintext(ptSize);
        final String plaintextString = new String(plaintextBytes, StandardCharsets.UTF_8);

        final Map<String, String> encryptionContext = new HashMap<String, String>(1);
        encryptionContext.put("ENC1", "Test Encryption Context");

        final String ciphertext = encryptionClient_.encryptString(
                masterKeyProvider,
                plaintextString,
                encryptionContext).getResult();
        final byte[] decryptedText = encryptionClient_.decryptData(
                masterKeyProvider,
                Utils.decodeBase64String(ciphertext)).getResult();

        assertArrayEquals(plaintextString.getBytes(StandardCharsets.UTF_8), decryptedText);
    }

    @Test
    public void emptyEncryptionContext() {
        final int ptSize = 1000000; // 1MB
        final byte[] plaintextBytes = TestIOUtils.generateRandomPlaintext(ptSize);

        final Map<String, String> encryptionContext = new HashMap<String, String>(0);

        final byte[] cipherText = encryptionClient_.encryptData(
                masterKeyProvider,
                plaintextBytes,
                encryptionContext).getResult();
        final byte[] decryptedText = encryptionClient_.decryptData(
                masterKeyProvider,
                cipherText).getResult();

        assertArrayEquals(plaintextBytes, decryptedText);
    }

    @Test
    public void decryptMessageWithKeyCommitment() {
        final byte[] cipherText = Utils.decodeBase64String(TestUtils.messageWithCommitKeyBase64);
        JceMasterKey masterKey = TestUtils.messageWithCommitKeyMasterKey;
        final CryptoResult decryptedText = encryptionClient_.decryptData(masterKey, cipherText);

        assertEquals(TestUtils.messageWithCommitKeyCryptoAlgorithm, decryptedText.getCryptoAlgorithm());
        assertArrayEquals(Utils.decodeBase64String(TestUtils.messageWithCommitKeyMessageIdBase64), decryptedText.getHeaders().getMessageId());
        assertArrayEquals(Utils.decodeBase64String(TestUtils.messageWithCommitKeyCommitmentBase64), decryptedText.getHeaders().getSuiteData());
        assertArrayEquals(TestUtils.messageWithCommitKeyExpectedResult.getBytes(), (byte[])decryptedText.getResult());
    }

    @Test
    public void decryptMessageWithInvalidKeyCommitment() {
        final byte[] cipherText = Utils.decodeBase64String(TestUtils.invalidMessageWithCommitKeyBase64);
        JceMasterKey masterKey = TestUtils.invalidMessageWithCommitKeyMasterKey;
        assertThrows(BadCiphertextException.class, "Key commitment validation failed. Key identity does not " +
                "match the identity asserted in the message. Halting processing of this message.",
                () -> encryptionClient_.decryptData(masterKey, cipherText));
    }

    // Test that all the parameters that aren't allowed to be null (i.e. all of them) result in immediate NPEs if
    // invoked with null args
    @Test
    public void assertNullValidation() throws Exception {
        byte[] buf = new byte[1];
        HashMap<String, String> context = new HashMap<>();
        MasterKeyProvider provider = masterKeyProvider;
        CryptoMaterialsManager cmm = new DefaultCryptoMaterialsManager(masterKeyProvider);
        InputStream is = new ByteArrayInputStream(new byte[0]);
        OutputStream os = new ByteArrayOutputStream();

        byte[] ciphertext = encryptionClient_.encryptData(cmm, buf).getResult();
        String stringCiphertext = encryptionClient_.encryptString(cmm, "hello, world").getResult();

        assertNullChecks(encryptionClient_, "estimateCiphertextSize",
                                   MasterKeyProvider.class, provider,
                                   Integer.TYPE, 42,
                                   Map.class, context
        );
        assertNullChecks(encryptionClient_, "estimateCiphertextSize",
                                   CryptoMaterialsManager.class, cmm,
                                   Integer.TYPE, 42,
                                   Map.class, context
        );
        assertNullChecks(encryptionClient_, "estimateCiphertextSize",
                                   MasterKeyProvider.class, provider,
                                   Integer.TYPE, 42
        );
        assertNullChecks(encryptionClient_, "estimateCiphertextSize",
                                   CryptoMaterialsManager.class, cmm,
                                   Integer.TYPE, 42
        );
        assertNullChecks(encryptionClient_, "estimateCiphertextSize",
                EstimateCiphertextSizeRequest.class, EstimateCiphertextSizeRequest.builder()
                .cryptoMaterialsManager(cmm)
                .plaintextSize(42).build()
        );
        assertNullChecks(encryptionClient_, "encryptData",
                                   MasterKeyProvider.class, provider,
                                   byte[].class, buf,
                                   Map.class, context
        );
        assertNullChecks(encryptionClient_, "encryptData",
                                   CryptoMaterialsManager.class, cmm,
                                   byte[].class, buf,
                                   Map.class, context
        );
        assertNullChecks(encryptionClient_, "encryptData",
                                   MasterKeyProvider.class, provider,
                                   byte[].class, buf
        );
        assertNullChecks(encryptionClient_, "encryptData",
                                   CryptoMaterialsManager.class, cmm,
                                   byte[].class, buf
        );
        assertNullChecks(encryptionClient_, "encrypt",
                EncryptRequest.class, EncryptRequest.builder()
                .cryptoMaterialsManager(cmm)
                .plaintext(buf).build()
        );
        assertNullChecks(encryptionClient_, "encryptString",
                                   MasterKeyProvider.class, provider,
                                   String.class, "",
                                   Map.class, context
        );
        assertNullChecks(encryptionClient_, "encryptString",
                                   CryptoMaterialsManager.class, cmm,
                                   String.class, "",
                                   Map.class, context
        );
        assertNullChecks(encryptionClient_, "encryptString",
                                   MasterKeyProvider.class, provider,
                                   String.class, ""
        );
        assertNullChecks(encryptionClient_, "encryptString",
                                   CryptoMaterialsManager.class, cmm,
                                   String.class, ""
        );

        assertNullChecks(encryptionClient_, "decryptData",
                                   MasterKeyProvider.class, provider,
                                   byte[].class, ciphertext
        );
        assertNullChecks(encryptionClient_, "decryptData",
                                   CryptoMaterialsManager.class, cmm,
                                   byte[].class, ciphertext
        );
        assertNullChecks(encryptionClient_, "decryptData",
                                   MasterKeyProvider.class, provider,
                                   ParsedCiphertext.class, new ParsedCiphertext(ciphertext)
        );
        assertNullChecks(encryptionClient_, "decryptData",
                                   CryptoMaterialsManager.class, cmm,
                                   ParsedCiphertext.class, new ParsedCiphertext(ciphertext)
        );
        assertNullChecks(encryptionClient_, "decrypt",
                DecryptRequest.class, DecryptRequest.builder()
                .cryptoMaterialsManager(cmm)
                .ciphertext(ciphertext).build()
        );
        assertNullChecks(encryptionClient_, "decryptString",
                                   MasterKeyProvider.class, provider,
                                   String.class, stringCiphertext
        );
        assertNullChecks(encryptionClient_, "decryptString",
                                   CryptoMaterialsManager.class, cmm,
                                   String.class, stringCiphertext
        );

        assertNullChecks(encryptionClient_, "createEncryptingStream",
                                   MasterKeyProvider.class, provider,
                                   OutputStream.class, os,
                                   Map.class, context
                                   );
        assertNullChecks(encryptionClient_, "createEncryptingStream",
                                   CryptoMaterialsManager.class, cmm,
                                   OutputStream.class, os,
                                   Map.class, context
        );

        assertNullChecks(encryptionClient_, "createEncryptingStream",
                                   MasterKeyProvider.class, provider,
                                   OutputStream.class, os
        );
        assertNullChecks(encryptionClient_, "createEncryptingStream",
                                   CryptoMaterialsManager.class, cmm,
                                   OutputStream.class, os
        );
        assertNullChecks(encryptionClient_, "createEncryptingOutputStream",
                CreateEncryptingOutputStreamRequest.class, CreateEncryptingOutputStreamRequest.builder()
                .cryptoMaterialsManager(cmm)
                .outputStream(os).build()
        );
        assertNullChecks(encryptionClient_, "createEncryptingStream",
                                   MasterKeyProvider.class, provider,
                                   InputStream.class, is,
                                   Map.class, context
        );
        assertNullChecks(encryptionClient_, "createEncryptingStream",
                                   CryptoMaterialsManager.class, cmm,
                                   InputStream.class, is,
                                   Map.class, context
        );

        assertNullChecks(encryptionClient_, "createEncryptingStream",
                                   MasterKeyProvider.class, provider,
                                   InputStream.class, is
        );
        assertNullChecks(encryptionClient_, "createEncryptingStream",
                                   CryptoMaterialsManager.class, cmm,
                                   InputStream.class, is
        );
        assertNullChecks(encryptionClient_, "createEncryptingInputStream",
                CreateEncryptingInputStreamRequest.class, CreateEncryptingInputStreamRequest.builder()
                        .cryptoMaterialsManager(cmm)
                        .inputStream(is).build()
        );

        assertNullChecks(encryptionClient_, "createDecryptingStream",
                                   MasterKeyProvider.class, provider,
                                   OutputStream.class, os
        );
        assertNullChecks(encryptionClient_, "createDecryptingStream",
                                   CryptoMaterialsManager.class, cmm,
                                   OutputStream.class, os
        );

        assertNullChecks(encryptionClient_, "createDecryptingStream",
                                   MasterKeyProvider.class, provider,
                                   InputStream.class, is
        );
        assertNullChecks(encryptionClient_, "createDecryptingStream",
                                   CryptoMaterialsManager.class, cmm,
                                   InputStream.class, is
        );
        assertNullChecks(encryptionClient_, "createDecryptingInputStream",
                CreateDecryptingInputStreamRequest.class, CreateDecryptingInputStreamRequest.builder()
                .cryptoMaterialsManager(cmm)
                .inputStream(is).build()
        );
        assertNullChecks(encryptionClient_, "createDecryptingOutputStream",
                CreateDecryptingOutputStreamRequest.class, CreateDecryptingOutputStreamRequest.builder()
                        .cryptoMaterialsManager(cmm)
                        .outputStream(os).build()
        );
    }

    @Test
    public void setValidFrameSize() throws IOException {
        final int setFrameSize = TestUtils.DEFAULT_TEST_CRYPTO_ALG.getBlockSize() * 2;
        encryptionClient_.setEncryptionFrameSize(setFrameSize);

        final int getFrameSize = encryptionClient_.getEncryptionFrameSize();

        assertEquals(setFrameSize, getFrameSize);
    }

    @Test
    public void unalignedFrameSizesAreAccepted() throws IOException {
        final int frameSize = TestUtils.DEFAULT_TEST_CRYPTO_ALG.getBlockSize() - 1;
        encryptionClient_.setEncryptionFrameSize(frameSize);

        assertEquals(frameSize, encryptionClient_.getEncryptionFrameSize());
    }

    @Test(expected = IllegalArgumentException.class)
    public void setNegativeFrameSize() throws IOException {
        encryptionClient_.setEncryptionFrameSize(-1);
    }

    @Test
    public void setCryptoAlgorithm() throws IOException {
        final CryptoAlgorithm setCryptoAlgorithm = CryptoAlgorithm.ALG_AES_256_GCM_HKDF_SHA512_COMMIT_KEY;
        encryptionClient_.setEncryptionAlgorithm(setCryptoAlgorithm);

        final CryptoAlgorithm getCryptoAlgorithm = encryptionClient_.getEncryptionAlgorithm();

        assertEquals(setCryptoAlgorithm, getCryptoAlgorithm);
    }

    @Test(expected = NullPointerException.class)
    public void buildWithNullCommitmentPolicy() throws IOException {
        AwsCrypto.builder().withCommitmentPolicy(null).build();
    }

    @Test
    public void forbidAndSetCommittingCryptoAlgorithm() throws IOException {
        final CryptoAlgorithm setCryptoAlgorithm = CryptoAlgorithm.ALG_AES_256_GCM_HKDF_SHA512_COMMIT_KEY;

        assertThrows(AwsCryptoException.class, () ->
                AwsCrypto.builder()
                        .withCommitmentPolicy(CommitmentPolicy.ForbidEncryptAllowDecrypt)
                        .build()
                        .setEncryptionAlgorithm(setCryptoAlgorithm));
    }

    @Test
    public void requireAndSetNonCommittingCryptoAlgorithm() throws IOException {
        final CryptoAlgorithm setCryptoAlgorithm = CryptoAlgorithm.ALG_AES_256_GCM_IV12_TAG16_HKDF_SHA384_ECDSA_P384;

        // Default case
        assertThrows(AwsCryptoException.class, () ->
                AwsCrypto.standard().setEncryptionAlgorithm(setCryptoAlgorithm));

        // Test explicitly for every relevant policy
        for (CommitmentPolicy policy : requireWriteCommitmentPolicies) {
            assertThrows(AwsCryptoException.class, () ->
                    AwsCrypto.builder()
                            .withCommitmentPolicy(policy)
                            .build()
                            .setEncryptionAlgorithm(setCryptoAlgorithm));

        }
    }

    @Test
    public void forbidAndBuildWithCommittingCryptoAlgorithm() throws IOException {
        final CryptoAlgorithm setCryptoAlgorithm = CryptoAlgorithm.ALG_AES_256_GCM_HKDF_SHA512_COMMIT_KEY;

        assertThrows(AwsCryptoException.class, () ->
                AwsCrypto.builder().withCommitmentPolicy(CommitmentPolicy.ForbidEncryptAllowDecrypt)
                        .withEncryptionAlgorithm(setCryptoAlgorithm)
                        .build());
    }

    @Test
    public void requireAndBuildWithNonCommittingCryptoAlgorithm() throws IOException {
        final CryptoAlgorithm setCryptoAlgorithm = CryptoAlgorithm.ALG_AES_256_GCM_IV12_TAG16_HKDF_SHA384_ECDSA_P384;

        // Test default case
        assertThrows(AwsCryptoException.class, () ->
                AwsCrypto.builder().withEncryptionAlgorithm(setCryptoAlgorithm).build());

        // Test explicitly for every relevant policy
        for (CommitmentPolicy policy : requireWriteCommitmentPolicies) {
            assertThrows(AwsCryptoException.class, () ->
                    AwsCrypto.builder()
                            .withCommitmentPolicy(policy)
                            .withEncryptionAlgorithm(setCryptoAlgorithm)
                            .build());
        }
    }

    @Test
    public void requireCommitmentOnDecryptFailsNonCommitting() throws IOException {
        // Create non-committing ciphertext
        forbidCommitmentClient_.setEncryptionAlgorithm(CryptoAlgorithm.ALG_AES_256_GCM_IV12_TAG16_HKDF_SHA384_ECDSA_P384);

        final byte[] cipherText = forbidCommitmentClient_.encryptData(
                masterKeyProvider,
                new byte[1],
                new HashMap<>()).getResult();

        // Test explicit policy set
        assertThrows(AwsCryptoException.class, () ->
                AwsCrypto.builder()
                         .withCommitmentPolicy(CommitmentPolicy.RequireEncryptRequireDecrypt)
                         .build()
                         .decryptData(masterKeyProvider, cipherText));

        // Test default builder behavior
        assertThrows(AwsCryptoException.class, () ->
                AwsCrypto.builder()
                         .build()
                         .decryptData(masterKeyProvider, cipherText));

        // Test input stream
        assertThrows(AwsCryptoException.class, () ->
                AwsCrypto.builder()
                         .build()
                         .createDecryptingStream(masterKeyProvider, new ByteArrayInputStream(cipherText))
                         .read());

        // Test output stream
        assertThrows(AwsCryptoException.class, () ->
                AwsCrypto.builder()
                         .build()
                         .createDecryptingStream(masterKeyProvider, new ByteArrayOutputStream())
                         .write(cipherText));
    }

    @Test
    public void whenCustomCMMUsesNonCommittingAlgorithmWithRequirePolicy_throws() throws Exception {
        CryptoMaterialsManager manager = new CryptoMaterialsManager() {
            @Override public EncryptionMaterials getMaterialsForEncrypt(
                    EncryptionMaterialsRequest request
            ) {
                EncryptionMaterials encryptionMaterials = new DefaultCryptoMaterialsManager(masterKeyProvider)
                        .getMaterialsForEncrypt(request);

                return encryptionMaterials.toBuilder()
                        .setAlgorithm(CryptoAlgorithm.ALG_AES_256_GCM_IV12_TAG16_HKDF_SHA384_ECDSA_P384)
                        .build();
            }

            @Override public DecryptionMaterials decryptMaterials(
                    DecryptionMaterialsRequest request
            ) {
                return new DefaultCryptoMaterialsManager(masterKeyProvider).decryptMaterials(request);
            }
        };


        for (CommitmentPolicy policy : requireWriteCommitmentPolicies) {
            // create client with null encryption algorithm and a policy that requires encryption
            final AwsCrypto client = AwsCrypto.builder().withCommitmentPolicy(policy).build();

            byte[] plaintext = new byte[100];
            assertThrows(AwsCryptoException.class,
                    () -> client.encryptData(manager, plaintext));
            assertThrows(AwsCryptoException.class,
                    () -> client.estimateCiphertextSize(manager, 12345));
            assertThrows(AwsCryptoException.class,
                    () -> client.createEncryptingStream(manager, new ByteArrayOutputStream()).write(0));
            assertThrows(AwsCryptoException.class,
                    () -> client.createEncryptingStream(manager, new ByteArrayInputStream(new byte[1024 * 1024])).read());
        }
    }

    @Test
    public void testDecryptMessageWithInvalidCommitment() {
        for (final CryptoAlgorithm cryptoAlg : CryptoAlgorithm.values()) {
            if (!cryptoAlg.isCommitting()) {
                continue;
            }
            final Map<String, String> encryptionContext = new HashMap<String, String>(1);
            encryptionContext.put("Commitment", "Commitment test for %s" + cryptoAlg);
            encryptionClient_.setEncryptionAlgorithm(cryptoAlg);
            byte[] plaintextBytes = new byte[16]; // Actual content doesn't matter
            final byte[] cipherText = encryptionClient_.encryptData(
                    masterKeyProvider,
                    plaintextBytes,
                    encryptionContext).getResult();

            // Find the commitment value
            ParsedCiphertext parsed = new ParsedCiphertext(cipherText);
            final int headerLength = parsed.getOffset();
            // The commitment value is immediately prior to the header tag for v2 encrypted messages
            final int endOfCommitment = headerLength - parsed.getHeaderTag().length;
            // The commitment is 32 bytes long, but if we just index one back from the endOfCommitment we know
            // that we are within it.
            cipherText[endOfCommitment - 1] ^= 0x01; // Tamper with the commitment value

            // Since commitment is verified prior to the header tag, we don't need to worry about actually
            // creating a colliding tag but can just verify that the exception indicates an incorrect commitment
            // value.
            assertThrows(BadCiphertextException.class, "Key commitment validation failed. Key identity does " +
                    "not match the identity asserted in the message. Halting processing of this message.",
                    () -> encryptionClient_.decryptData(masterKeyProvider, cipherText));
        }
    }
}<|MERGE_RESOLUTION|>--- conflicted
+++ resolved
@@ -11,7 +11,6 @@
 import static org.junit.Assert.assertEquals;
 import static org.junit.Assert.assertFalse;
 import static org.junit.Assert.assertTrue;
-import static org.junit.Assert.fail;
 import static org.mockito.ArgumentMatchers.any;
 import static org.mockito.Mockito.reset;
 import static org.mockito.Mockito.spy;
@@ -31,12 +30,9 @@
 import java.util.Map;
 import java.util.concurrent.TimeUnit;
 
-<<<<<<< HEAD
 import com.amazonaws.encryptionsdk.internal.TestKeyring;
 import com.amazonaws.encryptionsdk.keyrings.Keyring;
-=======
 import com.amazonaws.encryptionsdk.jce.JceMasterKey;
->>>>>>> b54780f0
 import org.junit.Before;
 import org.junit.Test;
 
@@ -55,11 +51,8 @@
 
 public class AwsCryptoTest {
     private StaticMasterKey masterKeyProvider;
-<<<<<<< HEAD
     private Keyring keyring;
-=======
     private AwsCrypto forbidCommitmentClient_;
->>>>>>> b54780f0
     private AwsCrypto encryptionClient_;
     private static final CommitmentPolicy commitmentPolicy = TestUtils.DEFAULT_TEST_COMMITMENT_POLICY;
 
@@ -105,14 +98,15 @@
         final Map<String, String> encryptionContext = new HashMap<>(1);
         encryptionContext.put("ENC1", "Encrypt-decrypt-keyring test with %d" + byteSize);
 
-        encryptionClient_.setEncryptionAlgorithm(cryptoAlg);
-        encryptionClient_.setEncryptionFrameSize(frameSize);
-
-        final byte[] cipherText = encryptionClient_.encrypt(request -> request
+        AwsCrypto client = cryptoAlg.isCommitting() ? encryptionClient_ : forbidCommitmentClient_;
+        client.setEncryptionAlgorithm(cryptoAlg);
+        client.setEncryptionFrameSize(frameSize);
+
+        final byte[] cipherText = client.encrypt(request -> request
                 .keyring(keyring)
                 .encryptionContext(encryptionContext)
                 .plaintext(plaintextBytes)).getResult();
-        final byte[] decryptedText = encryptionClient_.decrypt(request -> request
+        final byte[] decryptedText = client.decrypt(request -> request
                 .keyring(keyring)
                 .ciphertext(cipherText)).getResult();
 
@@ -134,11 +128,10 @@
                 plaintextBytes,
                 encryptionContext).getResult();
         cipherText[cipherText.length - 2] ^= (byte) 0xff;
-<<<<<<< HEAD
-
-        assertThrows(BadCiphertextException.class, () -> encryptionClient_.decryptData(
-                masterKeyProvider,
-                cipherText));
+
+        assertThrows(BadCiphertextException.class, () -> client.decryptData(
+            masterKeyProvider,
+            cipherText));
     }
 
     private void doTamperedEncryptDecryptWithKeyring(final CryptoAlgorithm cryptoAlg, final int byteSize, final int frameSize) {
@@ -147,28 +140,22 @@
         final Map<String, String> encryptionContext = new HashMap<>(1);
         encryptionContext.put("ENC1", "Encrypt-decrypt-keyring test with %d" + byteSize);
 
-        encryptionClient_.setEncryptionAlgorithm(cryptoAlg);
-        encryptionClient_.setEncryptionFrameSize(frameSize);
-
-        final byte[] cipherText = encryptionClient_.encrypt(EncryptRequest.builder()
+        AwsCrypto client = cryptoAlg.isCommitting() ? encryptionClient_ : forbidCommitmentClient_;
+        client.setEncryptionAlgorithm(cryptoAlg);
+        client.setEncryptionFrameSize(frameSize);
+
+        final byte[] cipherText = client.encrypt(EncryptRequest.builder()
                 .keyring(keyring)
                 .plaintext(plaintextBytes).build()).getResult();
         cipherText[cipherText.length - 2] ^= (byte) 0xff;
 
-        assertThrows(BadCiphertextException.class, () -> encryptionClient_.decrypt(DecryptRequest.builder()
+        assertThrows(BadCiphertextException.class, () -> client.decrypt(DecryptRequest.builder()
                 .keyring(keyring)
                 .ciphertext(cipherText).build()));
-=======
-        try {
-            client.decryptData(
-                    masterKeyProvider,
-                    cipherText
-                    ).getResult();
-            fail("Expected BadCiphertextException");
-        } catch (final BadCiphertextException ex) {
-            // Expected exception
-        }
->>>>>>> b54780f0
+
+        assertThrows(BadCiphertextException.class, () -> client.decryptData(
+            masterKeyProvider,
+            cipherText));
     }
 
     private void doTruncatedEncryptDecrypt(final CryptoAlgorithm cryptoAlg, final int byteSize, final int frameSize) {
@@ -186,22 +173,9 @@
                 plaintextBytes,
                 encryptionContext).getResult();
         final byte[] truncatedCipherText = Arrays.copyOf(cipherText, cipherText.length - 1);
-<<<<<<< HEAD
-
-        assertThrows(BadCiphertextException.class, () -> encryptionClient_.decryptData(
-                masterKeyProvider,
-                truncatedCipherText));
-=======
-        try {
-            client.decryptData(
-                    masterKeyProvider,
-                    truncatedCipherText
-            ).getResult();
-            fail("Expected BadCiphertextException");
-        } catch (final BadCiphertextException ex) {
-            // Expected exception
-        }
->>>>>>> b54780f0
+        assertThrows(BadCiphertextException.class, () -> client.decryptData(
+            masterKeyProvider,
+            truncatedCipherText));
     }
 
     private void doEncryptDecryptWithParsedCiphertext(final CryptoAlgorithm cryptoAlg, final int byteSize, final int frameSize) {
@@ -558,15 +532,16 @@
         final Map<String, String> encryptionContext = new HashMap<>(1);
         encryptionContext.put("ENC1", "Ciphertext size estimation test with " + inLen);
 
-        encryptionClient_.setEncryptionAlgorithm(cryptoAlg);
-        encryptionClient_.setEncryptionFrameSize(frameSize);
-
-        final long estimatedCiphertextSize = encryptionClient_.estimateCiphertextSize(EstimateCiphertextSizeRequest.builder()
+        AwsCrypto client = cryptoAlg.isCommitting() ? encryptionClient_ : forbidCommitmentClient_;
+        client.setEncryptionAlgorithm(cryptoAlg);
+        client.setEncryptionFrameSize(frameSize);
+
+        final long estimatedCiphertextSize = client.estimateCiphertextSize(EstimateCiphertextSizeRequest.builder()
                         .keyring(keyring)
                         .encryptionContext(encryptionContext)
                         .plaintextSize(inLen)
                         .build());
-        final byte[] cipherText = encryptionClient_.encrypt(EncryptRequest.builder()
+        final byte[] cipherText = client.encrypt(EncryptRequest.builder()
                 .keyring(keyring)
                 .encryptionContext(encryptionContext)
                 .plaintext(plaintext).build()).getResult();
