--- conflicted
+++ resolved
@@ -1,27 +1,16 @@
-/*
- * Copyright 2016 Amazon.com, Inc. or its affiliates. All Rights Reserved.
- *
- * Licensed under the Apache License, Version 2.0 (the "License"). You may not use this file except
- * in compliance with the License. A copy of the License is located at
- *
- * http://aws.amazon.com/apache2.0
- *
- * or in the "license" file accompanying this file. This file is distributed on an "AS IS" BASIS,
- * WITHOUT WARRANTIES OR CONDITIONS OF ANY KIND, either express or implied. See the License for the
- * specific language governing permissions and limitations under the License.
- */
+// Copyright Amazon.com Inc. or its affiliates. All Rights Reserved.
+// SPDX-License-Identifier: Apache-2.0
 
 package com.amazonaws.encryptionsdk.kms;
 
 import javax.crypto.SecretKey;
+import java.nio.charset.StandardCharsets;
 import java.util.ArrayList;
 import java.util.Collection;
 import java.util.List;
 import java.util.Map;
 import java.util.function.Supplier;
 
-import com.amazonaws.auth.AWSCredentials;
-import com.amazonaws.auth.AWSCredentialsProvider;
 import com.amazonaws.encryptionsdk.AwsCrypto;
 import com.amazonaws.encryptionsdk.CryptoAlgorithm;
 import com.amazonaws.encryptionsdk.DataKey;
@@ -47,25 +36,6 @@
     private final MasterKeyProvider<KmsMasterKey> sourceProvider_;
     private final String id_;
 
-<<<<<<< HEAD
-    /**
-     * @deprecated Use a {@link KmsMasterKeyProvider} to obtain {@link KmsMasterKey}s.
-     */
-    @Deprecated
-    public static KmsMasterKey getInstance(final AWSCredentials creds, final String keyId) {
-        return new KmsMasterKeyProvider(creds, keyId).getMasterKey(keyId);
-    }
-
-    /**
-     * @deprecated Use a {@link KmsMasterKeyProvider} to obtain {@link KmsMasterKey}s.
-     */
-    @Deprecated
-    public static KmsMasterKey getInstance(final AWSCredentialsProvider creds, final String keyId) {
-        return new KmsMasterKeyProvider(creds, keyId).getMasterKey(keyId);
-    }
-
-=======
->>>>>>> b54780f0
     static KmsMasterKey getInstance(final Supplier<AWSKMS> kms, final String id,
                                     final MasterKeyProvider<KmsMasterKey> provider) {
         // Allow the user agent string to be appended (in order to match existing behavior)
@@ -131,12 +101,14 @@
     @Override
     public DataKey<KmsMasterKey> decryptDataKey(final CryptoAlgorithm algorithm,
                                                 final Collection<? extends EncryptedDataKey> encryptedDataKeys,
-                                                final Map<String, String> encryptionContext)
-        throws UnsupportedProviderException, AwsCryptoException {
+                                                final Map<String, String> encryptionContext) throws AwsCryptoException {
         final List<Exception> exceptions = new ArrayList<>();
         for (final EncryptedDataKey edk : encryptedDataKeys) {
             try {
-<<<<<<< HEAD
+                final String edkKeyId = new String(edk.getProviderInformation(), StandardCharsets.UTF_8);
+                if (!edkKeyId.equals(id_)) {
+                    continue;
+                }
                 final DataKeyEncryptionDao.DecryptDataKeyResult result = dataKeyEncryptionDao_.decryptDataKey(edk, algorithm, encryptionContext);
                 return new DataKey<>(
                     result.getPlaintextDataKey(),
@@ -144,34 +116,6 @@
                     edk.getProviderInformation(), this);
             } catch (final AwsCryptoException ex) {
                 exceptions.add(ex);
-=======
-                final String edkKeyId = new String(edk.getProviderInformation(), StandardCharsets.UTF_8);
-                if (!edkKeyId.equals(id_)) {
-                    continue;
-                }
-                final DecryptResult decryptResult = kms_.get().decrypt(updateUserAgent(
-                        new DecryptRequest()
-                                .withCiphertextBlob(ByteBuffer.wrap(edk.getEncryptedDataKey()))
-                                .withEncryptionContext(encryptionContext)
-                                .withGrantTokens(grantTokens_)
-                                .withKeyId(edkKeyId)));
-                if (decryptResult.getKeyId() == null) {
-                    throw new IllegalStateException("Received an empty keyId from KMS");
-                }
-                if (decryptResult.getKeyId().equals(id_)) {
-                    final byte[] rawKey = new byte[algorithm.getDataKeyLength()];
-                    decryptResult.getPlaintext().get(rawKey);
-                    if (decryptResult.getPlaintext().remaining() > 0) {
-                        throw new IllegalStateException("Received an unexpected number of bytes from KMS");
-                    }
-                    return new DataKey<>(
-                            new SecretKeySpec(rawKey, algorithm.getDataKeyAlgo()),
-                            edk.getEncryptedDataKey(),
-                            edk.getProviderInformation(), this);
-                }
-            } catch (final AmazonServiceException awsex) {
-                exceptions.add(awsex);
->>>>>>> b54780f0
             }
         }
 
