--- conflicted
+++ resolved
@@ -13,13 +13,10 @@
 
 package com.amazonaws.encryptionsdk.keyrings;
 
-<<<<<<< HEAD
 import com.amazonaws.encryptionsdk.MasterKey;
 import com.amazonaws.encryptionsdk.MasterKeyProvider;
-=======
 import com.amazonaws.encryptionsdk.kms.DataKeyEncryptionDao;
 import com.amazonaws.encryptionsdk.kms.KmsClientSupplier;
->>>>>>> 77f46c27
 
 import javax.crypto.SecretKey;
 import java.security.PrivateKey;
@@ -65,7 +62,6 @@
     }
 
     /**
-<<<<<<< HEAD
      * Constructs a {@code Keyring} which wraps a {@code MasterKeyProvider} to facilitate transitioning to keyrings.
      *
      * @param masterKeyProvider The master key provider.
@@ -73,7 +69,9 @@
      */
     public static Keyring masterKeyProvider(MasterKeyProvider<? extends MasterKey> masterKeyProvider) {
         return new MasterKeyProviderKeyring<>(masterKeyProvider);
-=======
+    }
+      
+    /**  
      * Constructs a {@code Keyring} which interacts with AWS Key Management Service (KMS) to create,
      * encrypt, and decrypt data keys using KMS defined Customer Master Keys (CMKs).
      *
@@ -113,6 +111,5 @@
      */
     public static Keyring multi(Keyring generatorKeyring, Keyring... childrenKeyrings) {
         return new MultiKeyring(generatorKeyring, Arrays.asList(childrenKeyrings));
->>>>>>> 77f46c27
     }
 }