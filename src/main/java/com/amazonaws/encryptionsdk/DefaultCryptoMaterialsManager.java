--- conflicted
+++ resolved
@@ -3,7 +3,6 @@
 
 package com.amazonaws.encryptionsdk;
 
-import static com.amazonaws.encryptionsdk.AwsCrypto.getDefaultCryptoAlgorithm;
 import static java.util.Objects.requireNonNull;
 
 import java.security.GeneralSecurityException;
@@ -62,12 +61,8 @@
         this.mkp = null;
     }
 
-<<<<<<< HEAD
     @Override
     public EncryptionMaterials getMaterialsForEncrypt(EncryptionMaterialsRequest request) {
-        if(keyring != null) {
-            return getEncryptionMaterialsForKeyring(request);
-=======
         CryptoAlgorithm algo = request.getRequestedAlgorithm();
         CommitmentPolicy commitmentPolicy = request.getCommitmentPolicy();
         // Set default according to commitment policy
@@ -75,10 +70,11 @@
             algo = CryptoAlgorithm.ALG_AES_256_GCM_IV12_TAG16_HKDF_SHA384_ECDSA_P384;
         } else if (algo == null) {
             algo = CryptoAlgorithm.ALG_AES_256_GCM_HKDF_SHA512_COMMIT_KEY_ECDSA_P384;
->>>>>>> b54780f0
-        }
-
-        return getEncryptionMaterialsForMasterKeyProvider(request);
+        }
+        if (keyring != null) {
+            return getEncryptionMaterialsForKeyring(request, algo);
+        }
+        return getEncryptionMaterialsForMasterKeyProvider(request, algo);
     }
 
     @Override
@@ -90,9 +86,7 @@
         return getDecryptionMaterialsForMasterKeyProvider(request);
     }
 
-    private EncryptionMaterials getEncryptionMaterialsForKeyring(EncryptionMaterialsRequest request) {
-        final CryptoAlgorithm algorithmSuite = request.getRequestedAlgorithm() != null ?
-                request.getRequestedAlgorithm() : getDefaultCryptoAlgorithm();
+    private EncryptionMaterials getEncryptionMaterialsForKeyring(EncryptionMaterialsRequest request, CryptoAlgorithm algorithmSuite) {
         final Map<String, String> encryptionContext = new HashMap<>(request.getContext());
         final PrivateKey signingKey = getSigningKey(algorithmSuite, encryptionContext);
 
@@ -106,10 +100,8 @@
         return keyring.onEncrypt(encryptionMaterials);
     }
 
-    private EncryptionMaterials getEncryptionMaterialsForMasterKeyProvider(EncryptionMaterialsRequest request) {
+    private EncryptionMaterials getEncryptionMaterialsForMasterKeyProvider(EncryptionMaterialsRequest request, CryptoAlgorithm algorithmSuite) {
         final Map<String, String> encryptionContext = new HashMap<>(request.getContext());
-        final CryptoAlgorithm algorithmSuite = request.getRequestedAlgorithm() != null ?
-                request.getRequestedAlgorithm() : getDefaultCryptoAlgorithm();
         final PrivateKey trailingSignatureKey = getSigningKey(algorithmSuite, encryptionContext);
 
         final MasterKeyRequest.Builder mkRequestBuilder = MasterKeyRequest.newBuilder()
