--- conflicted
+++ resolved
@@ -29,7 +29,7 @@
  * operations should start here. Most people will want to use either
  * {@link #encrypt(EncryptRequest)} and
  * {@link #decrypt(DecryptRequest)} to encrypt/decrypt things.
- * 
+ *
  * <P>
  * The core concepts (and classes) in this SDK are:
  * <ul>
@@ -267,31 +267,11 @@
             final int plaintextSize,
             final Map<String, String> encryptionContext
     ) {
-<<<<<<< HEAD
         return estimateCiphertextSize(EstimateCiphertextSizeRequest.builder()
                 .cryptoMaterialsManager(materialsManager)
                 .encryptionContext(encryptionContext)
                 .plaintextSize(plaintextSize)
                 .build());
-=======
-        EncryptionMaterialsRequest request = EncryptionMaterialsRequest.newBuilder()
-                                                                       .setContext(encryptionContext)
-                                                                       .setRequestedAlgorithm(getEncryptionAlgorithm())
-        // We're not actually encrypting any data, so don't consume any bytes from the cache's limits. We do need to
-        // pass /something/ though, or the cache will be bypassed (as it'll assume this is a streaming encrypt of
-        // unknown size).
-                                                                       .setPlaintextSize(0)
-                                                                       .setCommitmentPolicy(commitmentPolicy_)
-                                                                       .build();
-
-        final MessageCryptoHandler cryptoHandler = new EncryptionHandler(
-                getEncryptionFrameSize(),
-                checkAlgorithm(materialsManager.getMaterialsForEncrypt(request)),
-                commitmentPolicy_
-        );
-
-        return cryptoHandler.estimateOutputSize(plaintextSize);
->>>>>>> b54780f0
     }
 
     /**
@@ -342,11 +322,13 @@
                 // pass /something/ though, or the cache will be bypassed (as it'll assume this is a streaming encrypt of
                 // unknown size).
                 .setPlaintextSize(0)
+                .setCommitmentPolicy(commitmentPolicy_)
                 .build();
 
         final MessageCryptoHandler cryptoHandler = new EncryptionHandler(
                 getEncryptionFrameSize(),
-                checkAlgorithm(request.cryptoMaterialsManager().getMaterialsForEncrypt(encryptionMaterialsRequest))
+                checkAlgorithm(request.cryptoMaterialsManager().getMaterialsForEncrypt(encryptionMaterialsRequest)),
+                commitmentPolicy_
         );
 
         return cryptoHandler.estimateOutputSize(request.plaintextSize());
@@ -401,35 +383,10 @@
             final byte[] plaintext,
             final Map<String, String> encryptionContext
     ) {
-<<<<<<< HEAD
         return encrypt(EncryptRequest.builder()
                 .cryptoMaterialsManager(materialsManager)
                 .plaintext(plaintext)
                 .encryptionContext(encryptionContext).build()).toCryptoResult();
-=======
-        EncryptionMaterialsRequest request = EncryptionMaterialsRequest.newBuilder()
-                                                                       .setContext(encryptionContext)
-                                                                       .setRequestedAlgorithm(getEncryptionAlgorithm())
-                                                                       .setPlaintext(plaintext)
-                                                                       .setCommitmentPolicy(commitmentPolicy_)
-                                                                       .build();
-
-        final MessageCryptoHandler cryptoHandler = new EncryptionHandler(
-                getEncryptionFrameSize(),
-                checkAlgorithm(materialsManager.getMaterialsForEncrypt(request)),
-                commitmentPolicy_
-        );
-
-        final int outSizeEstimate = cryptoHandler.estimateOutputSize(plaintext.length);
-        final byte[] out = new byte[outSizeEstimate];
-        int outLen = cryptoHandler.processBytes(plaintext, 0, plaintext.length, out, 0).getBytesWritten();
-        outLen += cryptoHandler.doFinal(out, outLen);
-
-        final byte[] outBytes = Utils.truncate(out, outLen);
-
-        //noinspection unchecked
-        return new CryptoResult(outBytes, cryptoHandler.getMasterKeys(), cryptoHandler.getHeaders());
->>>>>>> b54780f0
     }
 
     /**
@@ -473,13 +430,13 @@
                 .setContext(request.encryptionContext())
                 .setRequestedAlgorithm(getEncryptionAlgorithm())
                 .setPlaintext(request.plaintext())
+                .setCommitmentPolicy(commitmentPolicy_)
                 .build();
 
         final EncryptionMaterials encryptionMaterials =
                 checkAlgorithm(request.cryptoMaterialsManager().getMaterialsForEncrypt(encryptionMaterialsRequest));
 
-        final MessageCryptoHandler cryptoHandler = new EncryptionHandler(
-                getEncryptionFrameSize(), encryptionMaterials);
+        final MessageCryptoHandler cryptoHandler = new EncryptionHandler(getEncryptionFrameSize(), encryptionMaterials, commitmentPolicy_);
 
         final int outSizeEstimate = cryptoHandler.estimateOutputSize(request.plaintext().length);
         final byte[] out = new byte[outSizeEstimate];
@@ -511,7 +468,7 @@
      * {@code plaintext} and base64 encodes the result.
      * @deprecated Use the {@link #encrypt(EncryptRequest)} and
      * {@link #decrypt(DecryptRequest)} APIs instead. {@code encryptString} and {@code decryptString}
-     * work as expected if you use them together. However, to work with other language implementations of the AWS 
+     * work as expected if you use them together. However, to work with other language implementations of the AWS
      * Encryption SDK, you need to base64-decode the output of {@code encryptString} and base64-encode the input to
      * {@code decryptString}. These deprecated APIs will be removed in the future.
      */
@@ -531,7 +488,7 @@
      * {@code plaintext} and base64 encodes the result.
      * @deprecated Use the {@link #encryptData(CryptoMaterialsManager, byte[], Map)} and
      * {@link #decryptData(CryptoMaterialsManager, byte[])} APIs instead. {@code encryptString} and {@code decryptString}
-     * work as expected if you use them together. However, to work with other language implementations of the AWS 
+     * work as expected if you use them together. However, to work with other language implementations of the AWS
      * Encryption SDK, you need to base64-decode the output of {@code encryptString} and base64-encode the input to
      * {@code decryptString}. These deprecated APIs will be removed in the future.
      */
@@ -555,7 +512,7 @@
      * an empty {@code encryptionContext}.
      * @deprecated Use the {@link #encryptData(MasterKeyProvider, byte[])} and
      * {@link #decryptData(MasterKeyProvider, byte[])} APIs instead. {@code encryptString} and {@code decryptString}
-     * work as expected if you use them together. However, to work with other language implementations of the AWS 
+     * work as expected if you use them together. However, to work with other language implementations of the AWS
      * Encryption SDK, you need to base64-decode the output of {@code encryptString} and base64-encode the input to
      * {@code decryptString}. These deprecated APIs will be removed in the future.
      */
@@ -570,7 +527,7 @@
      * an empty {@code encryptionContext}.
      * @deprecated Use the {@link #encryptData(CryptoMaterialsManager, byte[])} and
      * {@link #decryptData(CryptoMaterialsManager, byte[])} APIs instead. {@code encryptString} and {@code decryptString}
-     * work as expected if you use them together. However, to work with other language implementations of the AWS 
+     * work as expected if you use them together. However, to work with other language implementations of the AWS
      * Encryption SDK, you need to base64-decode the output of {@code encryptString} and base64-encode the input to
      * {@code decryptString}. These deprecated APIs will be removed in the future.
      */
@@ -645,7 +602,6 @@
                         .parsedCiphertext(ciphertext).build()).toCryptoResult();
     }
 
-<<<<<<< HEAD
     /**
      * Decrypts the provided {@link ParsedCiphertext} using the {@link CryptoMaterialsManager} or the {@link Keyring}
      * specified in the {@link DecryptRequest}.
@@ -655,12 +611,8 @@
      */
     public AwsCryptoResult<byte[]> decrypt(final DecryptRequest request) {
         requireNonNull(request, "request is required");
-=======
-        final MessageCryptoHandler cryptoHandler = DecryptionHandler.create(materialsManager, ciphertext, commitmentPolicy_);
->>>>>>> b54780f0
-
-        final MessageCryptoHandler cryptoHandler = DecryptionHandler.create(
-                request.cryptoMaterialsManager(), request.parsedCiphertext());
+
+        final MessageCryptoHandler cryptoHandler = DecryptionHandler.create(request.cryptoMaterialsManager(), request.parsedCiphertext(), commitmentPolicy_);
 
         final byte[] ciphertextBytes = request.parsedCiphertext().getCiphertext();
         final int contentLen = ciphertextBytes.length - request.parsedCiphertext().getOffset();
@@ -701,7 +653,7 @@
      * @see #decryptData(MasterKeyProvider, byte[])
      * @deprecated Use the {@link #decryptData(MasterKeyProvider, byte[])} and
      * {@link #encryptData(MasterKeyProvider, byte[], Map)} APIs instead. {@code encryptString} and {@code decryptString}
-     * work as expected if you use them together. However, to work with other language implementations of the AWS 
+     * work as expected if you use them together. However, to work with other language implementations of the AWS
      * Encryption SDK, you need to base64-decode the output of {@code encryptString} and base64-encode the input to
      * {@code decryptString}. These deprecated APIs will be removed in the future.
      */
@@ -721,7 +673,7 @@
      * @see #decryptData(CryptoMaterialsManager, byte[])
      * @deprecated Use the {@link #decryptData(CryptoMaterialsManager, byte[])} and
      * {@link #encryptData(CryptoMaterialsManager, byte[], Map)} APIs instead. {@code encryptString}  and {@code decryptString}
-     * work as expected if you use them together. However, to work with other language implementations of the AWS 
+     * work as expected if you use them together. However, to work with other language implementations of the AWS
      * Encryption SDK, you need to base64-decode the output of {@code encryptString} and base64-encode the input to
      * {@code decryptString}. These deprecated APIs will be removed in the future.
      */
@@ -766,10 +718,10 @@
     /**
      * Returns a {@link CryptoOutputStream} which encrypts the data prior to passing it onto the
      * underlying {@link OutputStream}.
-     * 
+     *
      * @see #encryptData(MasterKeyProvider, byte[], Map)
      * @see javax.crypto.CipherOutputStream
-     * 
+     *
      * @deprecated Replaced by {@link #createEncryptingOutputStream(CreateEncryptingOutputStreamRequest)}
      */
     @Deprecated
@@ -994,7 +946,6 @@
     public CryptoOutputStream<?> createDecryptingStream(
             final CryptoMaterialsManager materialsManager, final OutputStream os
     ) {
-<<<<<<< HEAD
         return createDecryptingOutputStream(CreateDecryptingOutputStreamRequest.builder()
                 .cryptoMaterialsManager(materialsManager)
                 .outputStream(os).build()).toCryptoOutputStream();
@@ -1008,7 +959,7 @@
      * @see javax.crypto.CipherOutputStream
      */
     public AwsCryptoOutputStream createDecryptingOutputStream(final CreateDecryptingOutputStreamRequest request) {
-        final MessageCryptoHandler cryptoHandler = DecryptionHandler.create(request.cryptoMaterialsManager());
+        final MessageCryptoHandler cryptoHandler = DecryptionHandler.create(request.cryptoMaterialsManager(), commitmentPolicy_);
         return new AwsCryptoOutputStream(request.outputStream(), cryptoHandler);
     }
 
@@ -1026,10 +977,6 @@
      */
     public AwsCryptoOutputStream createDecryptingOutputStream(final Consumer<CreateDecryptingOutputStreamRequest.Builder> request) {
         return createDecryptingOutputStream(CreateDecryptingOutputStreamRequest.builder().applyMutation(request).build());
-=======
-        final MessageCryptoHandler cryptoHandler = DecryptionHandler.create(materialsManager, commitmentPolicy_);
-        return new CryptoOutputStream(os, cryptoHandler);
->>>>>>> b54780f0
     }
 
     /**
@@ -1045,7 +992,6 @@
     public CryptoInputStream<?> createDecryptingStream(
             final CryptoMaterialsManager materialsManager, final InputStream is
     ) {
-<<<<<<< HEAD
         return createDecryptingInputStream(CreateDecryptingInputStreamRequest.builder()
                         .cryptoMaterialsManager(materialsManager)
                         .inputStream(is).build()).toCryptoInputStream();
@@ -1061,7 +1007,7 @@
     public AwsCryptoInputStream createDecryptingInputStream(final CreateDecryptingInputStreamRequest request) {
         requireNonNull(request, "request is required");
 
-        final MessageCryptoHandler cryptoHandler = DecryptionHandler.create(request.cryptoMaterialsManager());
+        final MessageCryptoHandler cryptoHandler = DecryptionHandler.create(request.cryptoMaterialsManager(), commitmentPolicy_);
         return new AwsCryptoInputStream(request.inputStream(), cryptoHandler);
     }
 
@@ -1078,10 +1024,6 @@
      */
     public AwsCryptoInputStream createDecryptingInputStream(final Consumer<CreateDecryptingInputStreamRequest.Builder> request) {
         return createDecryptingInputStream(CreateDecryptingInputStreamRequest.builder().applyMutation(request).build());
-=======
-        final MessageCryptoHandler cryptoHandler = DecryptionHandler.create(materialsManager, commitmentPolicy_);
-        return new CryptoInputStream(is, cryptoHandler);
->>>>>>> b54780f0
     }
 
     private MessageCryptoHandler getEncryptingStreamHandler(
